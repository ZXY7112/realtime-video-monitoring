<template>
  <div class="app-container">
    <!-- 顶部导航栏 -->
    <header class="top-bar">
      <div class="header-left">
        <h1>车站实时视频监控系统</h1>
      </div>
      <div class="header-right">
        <div class="profile-info">
          <div class="avatar">
            <img src="https://via.placeholder.com/100" alt="用户头像">
          </div>
          <div class="name-role">
            <h2>张三</h2>
            <p>管理员</p>
          </div>
        </div>
      </div>
    </header>

    <!-- 新增：人脸注册模态框 -->
    <div v-if="showRegistrationModal" class="registration-modal-overlay">
      <div class="registration-modal-content">
        <h2>正在为 "{{ registrationName }}" 注册人脸</h2>
        <div class="registration-video-container">
          <video ref="registrationVideoEl" autoplay playsinline class="registration-video"></video>
        </div>
        <div class="registration-status">
          <p>状态: {{ registrationStatus }}</p>
          <p>已成功捕获: {{ capturedFramesCount }} 帧</p>
        </div>
        <div class="registration-controls">
          <button @click="captureFrame" class="capture-button">捕获当前帧</button>
          <button @click="closeRegistrationModal" class="finish-button">完成注册</button>
        </div>
      </div>
    </div>

    <!-- 新增：RTMP流连接模态框 -->
    <div v-if="showRtmpConnectionModal" class="rtmp-modal-overlay">
      <div class="rtmp-modal-content">
        <h2>RTMP流连接配置</h2>
        <div class="rtmp-form">
          <div class="form-group">
            <label>流名称:</label>
            <input v-model="rtmpConfig.name" type="text" placeholder="请输入流名称" class="rtmp-input" />
          </div>
          <div class="form-group">
            <label>RTMP地址:</label>
            <input v-model="rtmpConfig.rtmp_url" type="text" placeholder="rtmp://example.com/live/stream" class="rtmp-input" />
          </div>
          <div class="form-group">
            <label>描述 (可选):</label>
            <input v-model="rtmpConfig.description" type="text" placeholder="流描述信息" class="rtmp-input" />
          </div>
          <div class="form-group">
            <label>检测模式:</label>
            <div class="detection-modes">
              <label class="checkbox-label">
                <input type="checkbox" v-model="rtmpConfig.detection_modes" value="object_detection" />
                目标检测
              </label>
              <label class="checkbox-label">
                <input type="checkbox" v-model="rtmpConfig.detection_modes" value="face_only" />
                人脸识别
              </label>
              <label class="checkbox-label">
                <input type="checkbox" v-model="rtmpConfig.detection_modes" value="fall_detection" />
                跌倒检测
              </label>
              <label class="checkbox-label">
                <input type="checkbox" v-model="rtmpConfig.detection_modes" value="smoking_detection" />
                抽烟检测
              </label>
            </div>
          </div>
        </div>
        <div class="rtmp-controls">
          <button @click="connectRtmpStream" class="connect-button" :disabled="!rtmpConfig.name || !rtmpConfig.rtmp_url">连接流</button>
          <button @click="closeRtmpModal" class="cancel-button">取消</button>
        </div>
        <div v-if="rtmpStatus" class="rtmp-status">
          <p>{{ rtmpStatus }}</p>
        </div>
      </div>
    </div>

    <div class="main-content">
      <!-- 引入复用的侧边栏组件 -->
      <Sidebar :currentPath="currentPath" />

      <!-- 主内容区域 - 实时视频监控系统内容 -->
      <main class="content-area">
        <div class="monitor-page">
          <h1>实时视频监控系统</h1>
          
          <div class="monitor-container">
            <div class="video-container">
              <h2>监控视图</h2>
              <div class="video-wrapper">
<<<<<<< HEAD
                <!-- Case 1: Webcam is active -->
                <img v-if="activeSource === 'webcam'" :src="videoSource" alt="摄像头实时画面" class="webcam-feed" />
                
                <!-- Case 2: RTMP流显示 -->
                <img v-else-if="activeSource === 'rtmp'" :src="videoSource" alt="RTMP流画面" class="webcam-feed" />
                
                <!-- Case 3: An upload is active, so we check its type -->
=======
                <template v-if="activeSource === 'webcam'">
                  <img ref="webcamImg" alt="摄像头实时画面" class="webcam-feed" />
                </template>
>>>>>>> 92bf4d76
                <template v-else-if="activeSource === 'upload'">
                  <img v-if="isImageUrl(videoSource)" :src="videoSource" alt="上传的图像" />
                  <video v-else-if="isVideoUrl(videoSource)" :src="videoSource" controls autoplay></video>
                </template>
<<<<<<< HEAD

          <!-- Case 4: Loading -->
          <div v-else-if="activeSource === 'loading'" class="loading-state">
            <p>正在处理文件，请稍候...</p>
            <div class="loading-spinner"></div>
          </div>
          
          <!-- Case 5: Default placeholder -->
          <div v-else class="video-placeholder">
            <p>加载中或未连接视频源</p>
          </div>
        </div>
      </div>
      
      <div class="control-panel">
        <h2>控制面板</h2>
        
        <!-- 视频源选择 -->
=======
                <div v-else-if="activeSource === 'loading'" class="loading-state">
                  <p>正在处理文件，请稍候...</p>
                  <div class="loading-spinner"></div>
                </div>
                <div v-else class="video-placeholder">
                  <p>加载中或未连接视频源</p>
                </div>
              </div>
            </div>
            
            <div class="control-panel">
              <h2>控制面板</h2>
              
              <!-- 视频源选择 -->
>>>>>>> 92bf4d76
              <div class="control-section">
                <h3>视频源</h3>
                <div class="button-group">
                  <button @click="connectWebcam" :class="{ active: activeSource === 'webcam' }">开启摄像头</button>
                  <button @click="disconnectWebcam" v-if="activeSource === 'webcam'" class="disconnect-button">关闭摄像头</button>
                  <button @click="uploadVideoFile" :disabled="activeSource === 'webcam'">上传视频</button>
<<<<<<< HEAD
                  <!-- 新增RTMP流连接按钮 -->
                  <button @click="showRtmpModal" :disabled="activeSource === 'webcam'" class="rtmp-button">RTMP流连接</button>
=======
>>>>>>> 92bf4d76
                </div>
                <!-- The hidden file input is no longer needed here -->
              </div>

              <!-- 检测模式选择 -->
              <div class="control-section">
                <h3>检测模式</h3>
                <div class="button-group">
                  <button 
                    @click="setDetectionMode('object_detection')" 
                    :class="{ active: detectionMode === 'object_detection' }">
                    目标检测
                  </button>
                  <button 
                    @click="setDetectionMode('face_only')" 
                    :class="{ active: detectionMode === 'face_only' }">
                    纯人脸识别
                  </button>
                  <button 
                    @click="setDetectionMode('fall_detection')" 
                    :class="{ active: detectionMode === 'fall_detection' }">
                    跌倒检测
                  </button>
                  <button 
                    @click="setDetectionMode('smoking_detection')" 
                    :class="{ active: detectionMode === 'smoking_detection' }">
                    抽烟检测
                  </button>
                  <button 
                    @click="setDetectionMode('violence_detection')" 
                    :class="{ active: detectionMode === 'violence_detection' }">
                    暴力检测
                  </button>
                </div>
              </div>
              
              <!-- 危险区域编辑 -->
              <div class="control-section">
                <h3>危险区域设置</h3>
                <div class="button-group">
                  <button @click="toggleEditMode" :class="{ active: editMode }">
                    {{ editMode ? '保存区域' : '编辑区域' }}
                  </button>
                  <button v-if="editMode" @click="cancelEdit">取消编辑</button>
                </div>
                <div v-if="editMode" class="edit-instructions">
                  <p>点击并拖动区域点以调整位置</p>
                  <p>右键点击删除点</p>
                  <p>双击添加新点</p>
                </div>
              </div>
              
              <!-- 参数设置 -->
              <div class="control-section">
                <h3>参数设置</h3>
                <div class="setting-row">
                  <label>安全距离 (像素)</label>
                  <input type="range" v-model="safetyDistance" min="10" max="200" step="5" />
                  <span>{{ safetyDistance }}</span>
                </div>
                <div class="setting-row">
                  <label>警报阈值 (秒)</label>
                  <input type="range" v-model="loiteringThreshold" min="0.5" max="10" step="0.5" />
                  <span>{{ loiteringThreshold }}</span>
                </div>
                <button @click="updateSettings" class="apply-button">应用设置</button>
              </div>
              
              <!-- 告警信息 -->
              <div class="control-section">
                <h3>告警信息</h3>
                <div class="alerts-container" :class="{ 'has-alerts': alerts.length > 0 }">
                  <div v-if="alerts.length > 0" class="alert-list">
                    <div v-for="(alert, index) in alerts" :key="index" class="alert-item">
                      {{ alert }}
                    </div>
                  </div>
                  <p v-else>当前无告警信息</p>
                </div>
              </div>

              <!-- 人员管理 -->
              <div class="control-section">
                <h3>人员管理</h3>
                <div class="button-group">
                  <button @click="registerFace" class="apply-button">添加人员</button>
                </div>
                <div class="user-list-container">
                  <ul v-if="registeredUsers.length > 0">
                    <li v-for="user in registeredUsers" :key="user">
                      <span>{{ user }}</span>
                      <button @click="deleteFace(user)" class="delete-button">删除</button>
                    </li>
                  </ul>
                  <p v-else>未注册任何人员</p>
                </div>
              </div>

              <!-- 新增：活动流列表 -->
              <div v-if="activeStreams.length > 0" class="control-section">
                <h3>活动RTMP流</h3>
                <div class="stream-list">
                  <div v-for="stream in activeStreams" :key="stream.stream_id" class="stream-item">
                    <div class="stream-info">
                      <h4>{{ stream.name }}</h4>
                      <p>{{ stream.rtmp_url }}</p>
                      <span class="stream-status" :class="stream.status">{{ stream.status }}</span>
                    </div>
                    <div class="stream-controls">
                      <button @click="selectRtmpStream(stream.stream_id)" class="select-button" :class="{ active: currentRtmpStream === stream.stream_id }">选择</button>
                      <button @click="stopRtmpStream(stream.stream_id)" class="stop-button">停止</button>
                      <button @click="deleteRtmpStream(stream.stream_id)" class="delete-button">删除</button>
                    </div>
                  </div>
                </div>
              </div>
            </div>
          </div>
        </div>
      </main>
    </div>
  </div>
</template>

<script setup>
import { useRoute } from 'vue-router'
import { ref, onMounted, onUnmounted, nextTick } from 'vue' // 引入 nextTick
import io from 'socket.io-client'; // 引入 socket.io-client

// 导入侧边栏组件
import Sidebar from '../components/Sidebar.vue'

// API端点设置
const SERVER_ROOT_URL = 'http://localhost:5000'
const API_BASE_URL = `${SERVER_ROOT_URL}/api`
const DLIB_API_BASE_URL = `${API_BASE_URL}/dlib`; // 新的 Dlib API 基础路径
const VIDEO_FEED_URL = `${API_BASE_URL}/video_feed`

// --- 新增：注册模态框状态 ---
const showRegistrationModal = ref(false);
const registrationStatus = ref('');
const registrationName = ref('');
const capturedFramesCount = ref(0);
const registrationVideoEl = ref(null); // video 元素的引用
const registrationSocket = ref(null); // 注册用的 WebSocket 实例
const localStream = ref(null); // 本地摄像头流
const wasWebcamActive = ref(false); // 新增：记录注册前摄像头是否开启

// --- 新增：停止媒体流的辅助函数 ---
const stopStream = (stream) => {
  if (stream && stream.getTracks) {
    stream.getTracks().forEach(track => track.stop());
  }
};

// 状态变量
const videoSource = ref('') // 视频源URL
const activeSource = ref('') // 'webcam', 'upload', 'loading', 'rtmp'
const editMode = ref(false)
const alerts = ref([])
const safetyDistance = ref(100)
const loiteringThreshold = ref(2.0)
const detectionMode = ref('object_detection') // 新增：检测模式状态
const originalDangerZone = ref(null)
// const fileInput = ref(null) // No longer needed
const faceFileInput = ref(null) // 用于人脸注册的文件输入
const registeredUsers = ref([]) // 已注册用户列表
const pollingIntervalId = ref(null) // 用于轮询的定时器ID
const videoTaskId = ref(''); // 保存当前视频处理任务的ID
const webcamImg = ref(null);

// 新增：RTMP流相关状态
const showRtmpConnectionModal = ref(false)
const rtmpConfig = ref({
  name: '',
  rtmp_url: '',
  description: '',
  detection_modes: ['object_detection']
})
const rtmpStatus = ref('')
const activeStreams = ref([])
const currentRtmpStream = ref('')
const rtmpSocket = ref(null)

// --- API 调用封装 ---
// 使用新的 DLIB_API_BASE_URL
const dlibApiFetch = async (endpoint, options = {}) => {
  try {
    const response = await fetch(`${DLIB_API_BASE_URL}${endpoint}`, options);
    if (!response.ok) {
      const errorData = await response.json().catch(() => ({ message: response.statusText }));
      throw new Error(errorData.message || `服务器错误: ${response.status}`);
    }
    return await response.json();
  } catch (error) {
    console.error(`Dlib API调用失败 ${endpoint}:`, error);
    alert(`操作失败: ${error.message}`);
    throw error;
  }
};

const apiFetch = async (endpoint, options = {}) => {
  try {
    const response = await fetch(`${API_BASE_URL}${endpoint}`, options);
    if (!response.ok) {
      const errorData = await response.json().catch(() => ({ message: response.statusText }));
      throw new Error(errorData.message || `服务器错误: ${response.status}`);
    }
    return await response.json();
  } catch (error) {
    console.error(`API调用失败 ${endpoint}:`, error);
    alert(`操作失败: ${error.message}`);
    throw error;
  }
};

// --- 检测模式管理 ---
const loadDetectionMode = async () => {
  try {
    const data = await apiFetch('/detection_mode');
    detectionMode.value = data.mode;
    console.log('Detection mode loaded:', data.mode);
  } catch (error) {
    // apiFetch中已处理错误
  }
};

const setDetectionMode = async (mode) => {
  if (detectionMode.value === mode) return; // 如果模式未变，则不执行任何操作
  try {
    const data = await apiFetch('/detection_mode', {
      method: 'POST',
      headers: { 'Content-Type': 'application/json' },
      body: JSON.stringify({ mode: mode })
    });
    detectionMode.value = mode; // 成功后更新前端状态
    
    // 创建一个映射来获取模式的中文名
    const modeNames = {
      'object_detection': '目标检测',
      'face_only': '纯人脸识别',
      'fall_detection': '跌倒检测',
      'smoking_detection': '抽烟检测',
      'violence_detection': '暴力检测'
    };
    alert(`检测模式已切换为: ${modeNames[mode] || mode}`);

    console.log(data.message);
  } catch (error) {
    // apiFetch中已处理错误
  }
};


// --- 配置管理 ---
const loadConfig = async () => {
  try {
    const data = await apiFetch('/config');
    safetyDistance.value = data.safety_distance;
    loiteringThreshold.value = data.loitering_threshold;
    console.log('Configuration loaded:', data);
  } catch (error) {
    // apiFetch中已处理错误
  }
};

const updateSettings = async () => {
  try {
    const data = await apiFetch('/update_thresholds', {
      method: 'POST',
      headers: { 'Content-Type': 'application/json' },
      body: JSON.stringify({
        safety_distance: parseInt(safetyDistance.value),
        loitering_threshold: parseFloat(loiteringThreshold.value)
      })
    });
    alert(data.message);
  } catch (error) {
     // apiFetch中已处理错误
  }
};

// --- 人脸管理 (已更新为 Dlib API) ---
const loadRegisteredUsers = async () => {
  try {
    const data = await dlibApiFetch('/faces'); // <--- 更新API地址
    registeredUsers.value = data.names;
  } catch (error) {
    // dlibApiFetch 中已处理错误
  }
};

const deleteFace = async (name) => {
  if (confirm(`确定要删除人员 '${name}' 吗?`)) {
    try {
      const data = await dlibApiFetch(`/faces/${name}`, { method: 'DELETE' }); // <--- 更新API地址
      alert(data.message);
      loadRegisteredUsers(); // 成功后刷新列表
    } catch (error) {
      // dlibApiFetch 中已处理错误
    }
  }
};

// --- 新的交互式注册流程 ---
const registerFace = () => {
  const name = prompt("请输入要注册人员的姓名:");
  if (name && name.trim()) {
    // 检查主摄像头是否正在运行，如果是，则先停止它
    if (activeSource.value === 'webcam') {
      wasWebcamActive.value = true;
      disconnectWebcam();
    } else {
      wasWebcamActive.value = false;
    }

    registrationName.value = name.trim();
    showRegistrationModal.value = true;
    capturedFramesCount.value = 0;
    registrationStatus.value = '准备中...';
    
    // 使用 nextTick 并增加一个短暂延时，以确保摄像头已被释放
    nextTick(() => {
      setTimeout(() => {
        startRegistrationCapture();
      }, 500); // 500ms 延迟，确保后端摄像头完全释放
    });
  }
};

const startRegistrationCapture = async () => {
    if (!registrationVideoEl.value) {
        console.error("注册视频元素尚未准备好。");
        registrationStatus.value = '错误：无法访问视频元素。';
        return;
    }

    // 1. 获取本地摄像头权限
    try {
        localStream.value = await navigator.mediaDevices.getUserMedia({ video: true, audio: false });
        registrationVideoEl.value.srcObject = localStream.value;
    } catch(err) {
        console.error("无法访问摄像头:", err);
        registrationStatus.value = '错误：无法访问摄像头。';
        alert('无法访问摄像头，请检查权限。');
        closeRegistrationModal();
        return;
    }

    // 2. 连接到 WebSocket
    registrationSocket.value = io(`${SERVER_ROOT_URL}/dlib/register`);

    registrationSocket.value.on('connect', () => {
        console.log('已连接到注册 WebSocket');
        registrationStatus.value = '连接成功，正在开始...';
        // 发送开始指令
        registrationSocket.value.emit('start_registration', { name: registrationName.value });
    });

    registrationSocket.value.on('status', (data) => {
        console.log('注册状态:', data.message);
        registrationStatus.value = data.message;
    });

    registrationSocket.value.on('capture_result', (data) => {
        if (data.status === 'success') {
            capturedFramesCount.value = data.count;
            registrationStatus.value = `成功捕获 ${data.count} 帧`;
        } else {
            registrationStatus.value = `捕获失败: ${data.message}`;
        }
    });

    registrationSocket.value.on('error', (data) => {
        console.error('注册 WebSocket 错误:', data.message);
        registrationStatus.value = `错误: ${data.message}`;
    });

    registrationSocket.value.on('disconnect', () => {
        console.log('已从注册 WebSocket断开');
        registrationStatus.value = '连接已断开。';
    });
};

const captureFrame = () => {
    if (!registrationVideoEl.value || !registrationSocket.value) return;

    const canvas = document.createElement('canvas');
    canvas.width = registrationVideoEl.value.videoWidth;
    canvas.height = registrationVideoEl.value.videoHeight;
    const context = canvas.getContext('2d');
    context.drawImage(registrationVideoEl.value, 0, 0, canvas.width, canvas.height);
    
    // 将帧数据转为 base64
    const imageData = canvas.toDataURL('image/jpeg');
    
    // 通过 WebSocket 发送
    registrationSocket.value.emit('frame_for_capture', { image: imageData });
    registrationStatus.value = '已发送捕获请求...';
};

// 在关闭模态框时停止视频流
const closeRegistrationModal = (isUnmounting = false) => {
  showRegistrationModal.value = false;
  registrationName.value = '';
  registrationStatus.value = '';
  capturedFramesCount.value = 0;

  // 停止摄像头
  if (localStream.value && localStream.value.getTracks) {
    localStream.value.getTracks().forEach(track => track.stop());
    localStream.value = null;
  }
  
  // 断开 socket 连接
  if (registrationSocket.value) {
    registrationSocket.value.disconnect();
    registrationSocket.value = null;
  }

  // 如果不是在组件卸载时调用，并且之前摄像头是开启的，则重新连接
  if (!isUnmounting && wasWebcamActive.value) {
    connectWebcam();
    wasWebcamActive.value = false;
  }
};


// --- 视频/图像处理 ---
const connectWebcam = () => {
  stopPolling(); // 如果有正在轮询的任务，先停止
  activeSource.value = 'webcam';
  nextTick(() => {
    if (webcamImg.value) {
      webcamImg.value.src = `${VIDEO_FEED_URL}?t=${new Date().getTime()}`;
    }
  });
  startAlertPolling();
};

const disconnectWebcam = async () => {
  if (activeSource.value !== 'webcam') return;

  try {
    // 向后端发送停止指令
    await fetch(`${API_BASE_URL}/stop_video_feed`, { method: 'POST' });
    console.log("已向后端发送停止摄像头指令。");
  } catch (error) {
    console.error("发送停止指令失败:", error);
  } finally {
    // 无论如何都更新前端UI
    activeSource.value = '';
    if (webcamImg.value) webcamImg.value.src = '';
    stopAlertPolling(); // 停止轮询警报
  }
};

const uploadVideoFile = () => {
  // 动态创建input元素，这是一个更可靠的方法
  const input = document.createElement('input');
  input.type = 'file';
  input.accept = 'video/mp4,image/jpeg,image/jpg';
  input.onchange = handleFileUpload;
  input.click();
};

const handleFileUpload = async (event) => {
  const file = event.target.files[0];
  if (!file) return;

  stopPolling(); // 开始新的上传前，停止任何已有的轮询
  videoSource.value = '';
  activeSource.value = 'loading';

  const formData = new FormData();
  formData.append('file', file);

  try {
    const response = await fetch(`${API_BASE_URL}/upload`, {
      method: 'POST',
      body: formData
    });

    if (response.status === 202) {
      // 异步处理视频
      const data = await response.json();
      videoTaskId.value = data.task_id;
      startPolling(data.task_id);
    } else if (response.ok) {
      // 同步处理图片
      const data = await response.json();
      videoSource.value = `${SERVER_ROOT_URL}${data.file_url}?t=${new Date().getTime()}`;
      activeSource.value = 'upload';
      alerts.value = data.alerts || [];
      stopAlertPolling(); // 处理完成后停止轮询
    } else {
      // 处理其他HTTP错误
      const errorData = await response.json();
      throw new Error(errorData.message || '文件上传失败');
    }
  } catch (error) {
    activeSource.value = '';
    alert(error.message || '操作失败: Failed to fetch');
    console.error('File upload error:', error);
  }
};

const startPolling = (taskId) => {
  pollingIntervalId.value = setInterval(() => {
    pollTaskStatus(taskId);
  }, 2000); // 每2秒轮询一次
};

const stopPolling = () => {
  if (pollingIntervalId.value) {
    clearInterval(pollingIntervalId.value);
    pollingIntervalId.value = null;
    videoTaskId.value = '';
  }
};

const pollTaskStatus = async (taskId) => {
  try {
    const response = await fetch(`${API_BASE_URL}/video/task_status/${taskId}`);

    if (response.status === 200) {
      // 任务完成
      stopPolling();
      const data = await response.json();
      videoSource.value = `${SERVER_ROOT_URL}${data.file_url}?t=${new Date().getTime()}`;
      activeSource.value = 'upload';
      alerts.value = data.alerts || [];
    } else if (response.status === 202) {
      // 任务仍在进行中
      console.log('Video processing...');
    } else {
      // 任务失败或出现其他错误
      stopPolling();
      const errorData = await response.json();
      throw new Error(errorData.message || '视频处理失败');
    }
  } catch (error) {
    stopPolling();
    activeSource.value = '';
    alert(error.message);
    console.error('Polling error:', error);
  }
};


// 危险区域编辑模式
const toggleEditMode = async () => {
  if (!editMode.value) {
    // 进入编辑模式
    try {
      // 保存原始危险区域以便取消时恢复
      const response = await fetch(`${API_BASE_URL}/config`)
      const data = await response.json()
      originalDangerZone.value = data.danger_zone
      
      // 切换到编辑模式
      await fetch(`${API_BASE_URL}/toggle_edit_mode`, {
        method: 'POST',
        headers: {
          'Content-Type': 'application/json'
        },
        body: JSON.stringify({ edit_mode: true })
      })
      
      editMode.value = true
    } catch (error) {
      console.error('Error entering edit mode:', error)
      alert('无法进入编辑模式')
    }
  } else {
    // 退出编辑模式，保存更改
    try {
      // 获取更新后的危险区域
      const response = await fetch(`${API_BASE_URL}/config`)
      const data = await response.json()
      
      // 保存新的危险区域
      await fetch(`${API_BASE_URL}/update_danger_zone`, {
        method: 'POST',
        headers: {
          'Content-Type': 'application/json'
        },
        body: JSON.stringify({ danger_zone: data.danger_zone })
      })
      
      // 退出编辑模式
      await fetch(`${API_BASE_URL}/toggle_edit_mode`, {
        method: 'POST',
        headers: {
          'Content-Type': 'application/json'
        },
        body: JSON.stringify({ edit_mode: false })
      })
      
      editMode.value = false
    } catch (error) {
      console.error('Error saving danger zone:', error)
      alert('保存危险区域失败')
    }
  }
}

// 取消编辑，恢复原始危险区域
const cancelEdit = async () => {
  if (!originalDangerZone.value) return
  
  try {
    // 恢复原始危险区域
    await fetch(`${API_BASE_URL}/update_danger_zone`, {
      method: 'POST',
      headers: {
        'Content-Type': 'application/json'
      },
      body: JSON.stringify({ danger_zone: originalDangerZone.value })
    })
    
    // 退出编辑模式
    await fetch(`${API_BASE_URL}/toggle_edit_mode`, {
      method: 'POST',
      headers: {
        'Content-Type': 'application/json'
      },
      body: JSON.stringify({ edit_mode: false })
    })
    
    editMode.value = false
  } catch (error) {
    console.error('Error canceling edit:', error)
    alert('取消编辑失败')
  }
}

// 判断URL是否为图像
const isImageUrl = (url) => {
  const lowerUrl = url.toLowerCase();
  return lowerUrl.includes('.jpg') || lowerUrl.includes('.jpeg')
}

// 判断URL是否为视频
const isVideoUrl = (url) => {
  return url.toLowerCase().includes('.mp4')
}

const stopAlertPolling = () => {
  if (alertPollingInterval) {
    clearInterval(alertPollingInterval);
    alertPollingInterval = null;
  }
}

// 定期轮询告警信息
let alertPollingInterval = null

const startAlertPolling = () => {
  // 先清除之前的轮询
  if (alertPollingInterval) {
    clearInterval(alertPollingInterval)
  }
  
  // 开始新的轮询
  alertPollingInterval = setInterval(async () => {
    try {
      const response = await fetch(`${API_BASE_URL}/alerts`)
      const data = await response.json()
      alerts.value = data.alerts || []
    } catch (error) {
      console.error('Error fetching alerts:', error)
      // 如果获取告警失败（例如服务器重启），则停止轮询
      stopAlertPolling();
    }
  }, 2000) // 轮询频率调整为2秒
}

// --- RTMP流管理 ---
const showRtmpModal = () => {
  showRtmpConnectionModal.value = true
  rtmpConfig.value = {
    name: '',
    rtmp_url: '',
    description: '',
    detection_modes: ['object_detection']
  }
  rtmpStatus.value = ''
}

const closeRtmpModal = () => {
  showRtmpConnectionModal.value = false
  rtmpStatus.value = ''
}

const connectRtmpStream = async () => {
  if (!rtmpConfig.value.name || !rtmpConfig.value.rtmp_url) {
    alert('请填写流名称和RTMP地址')
    return
  }

  rtmpStatus.value = '正在连接RTMP流...'
  
  try {
    const response = await fetch(`${API_BASE_URL}/streams`, {
      method: 'POST',
      headers: {
        'Content-Type': 'application/json'
      },
      body: JSON.stringify(rtmpConfig.value)
    })

    if (response.ok) {
      const data = await response.json()
      rtmpStatus.value = '流创建成功，正在启动...'
      
      // 启动流处理
      await startRtmpStream(data.stream_id)
      
      // 刷新流列表
      await loadActiveStreams()
      
      closeRtmpModal()
    } else {
      const errorData = await response.json()
      rtmpStatus.value = `连接失败: ${errorData.detail || '未知错误'}`
    }
  } catch (error) {
    rtmpStatus.value = `连接失败: ${error.message}`
    console.error('RTMP连接错误:', error)
  }
}

const startRtmpStream = async (streamId) => {
  try {
    const response = await fetch(`${API_BASE_URL}/streams/${streamId}/start`, {
      method: 'POST'
    })
    
    if (response.ok) {
      console.log('RTMP流启动成功')
    } else {
      throw new Error('启动流失败')
    }
  } catch (error) {
    console.error('启动RTMP流错误:', error)
    alert(`启动流失败: ${error.message}`)
  }
}

const loadActiveStreams = async () => {
  try {
    const response = await fetch(`${API_BASE_URL}/streams`)
    if (response.ok) {
      const data = await response.json()
      activeStreams.value = data
    }
  } catch (error) {
    console.error('加载流列表错误:', error)
  }
}

const selectRtmpStream = (streamId) => {
  currentRtmpStream.value = streamId
  // 切换到RTMP流显示
  activeSource.value = 'rtmp'
  videoSource.value = `${API_BASE_URL}/streams/${streamId}/feed?t=${new Date().getTime()}`
  
  // 开始接收该流的检测结果
  connectToRtmpSocket(streamId)
}

const connectToRtmpSocket = (streamId) => {
  if (rtmpSocket.value) {
    rtmpSocket.value.disconnect()
  }
  
  rtmpSocket.value = io(`${SERVER_ROOT_URL}/rtmp`)
  
  rtmpSocket.value.on('connect', () => {
    console.log('已连接到RTMP WebSocket')
    rtmpSocket.value.emit('join_stream', { stream_id: streamId })
  })
  
  rtmpSocket.value.on('detection_result', (data) => {
    if (data.stream_id === currentRtmpStream.value) {
      // 更新检测结果和告警
      alerts.value = data.alerts || []
    }
  })
  
  rtmpSocket.value.on('error', (error) => {
    console.error('RTMP WebSocket错误:', error)
  })
}

const stopRtmpStream = async (streamId) => {
  try {
    console.log(`正在停止流: ${streamId}`);
    const response = await fetch(`${API_BASE_URL}/streams/${streamId}/stop`, {
      method: 'POST',
      headers: {
        'Content-Type': 'application/json'
      }
    })
    
    console.log('停止流响应状态:', response.status);
    
    if (response.ok) {
      const result = await response.json();
      console.log('停止流成功:', result);
      
      if (currentRtmpStream.value === streamId) {
        activeSource.value = ''
        videoSource.value = ''
        currentRtmpStream.value = ''
        if (rtmpSocket.value) {
          rtmpSocket.value.disconnect()
          rtmpSocket.value = null
        }
      }
      await loadActiveStreams()
      alert('流停止成功!');
    } else {
      const errorData = await response.json();
      throw new Error(errorData.error || `HTTP ${response.status}`);
    }
  } catch (error) {
    console.error('停止RTMP流错误:', error)
    alert(`停止流失败: ${error.message}`)
  }
}

const deleteRtmpStream = async (streamId) => {
  if (confirm('确定要删除这个RTMP流吗？')) {
    try {
      console.log(`正在删除流: ${streamId}`);
      const response = await fetch(`${API_BASE_URL}/streams/${streamId}`, {
        method: 'DELETE',
        headers: {
          'Content-Type': 'application/json'
        }
      })
      
      console.log('删除流响应状态:', response.status);
      
      if (response.ok) {
        const result = await response.json();
        console.log('删除流成功:', result);
        
        if (currentRtmpStream.value === streamId) {
          activeSource.value = ''
          videoSource.value = ''
          currentRtmpStream.value = ''
          if (rtmpSocket.value) {
            rtmpSocket.value.disconnect()
            rtmpSocket.value = null
          }
        }
        await loadActiveStreams()
        alert('流删除成功!');
      } else {
        const errorData = await response.json();
        throw new Error(errorData.error || `HTTP ${response.status}`);
      }
    } catch (error) {
      console.error('删除RTMP流错误:', error)
      alert(`删除流失败: ${error.message}`)
    }
  }
}

// 生命周期钩子
onMounted(() => {
  loadConfig()
  loadRegisteredUsers() // 页面加载时获取已注册用户
  loadDetectionMode() // 新增：页面加载时获取当前检测模式
  loadActiveStreams() // 新增：加载活动流列表
})

onUnmounted(() => {
  // 清除定时器
  if (pollingIntervalId.value) {
    clearInterval(pollingIntervalId.value)
  }
  
  // 停止所有正在运行的视频流
  disconnectWebcam(); // 这个函数现在会处理摄像头关闭
  closeRegistrationModal(true); // 组件卸载时确保清理, 并告知函数不要重启摄像头
  
  // 新增：清理RTMP WebSocket连接
  if (rtmpSocket.value) {
    rtmpSocket.value.disconnect()
  }
});
</script>

<style scoped>
/* 复用的布局样式 */
.app-container {
  display: flex;
  flex-direction: column;
  min-height: 100vh;
  background-color: #121212;
  color: #e0e0e0;
}

/* 顶部导航栏样式 */
.top-bar {
  display: flex;
  justify-content: space-between;
  align-items: center;
  padding: 0 20px;
  height: 60px;
  background-color: #1e1e1e;
  box-shadow: 0 2px 8px rgba(0, 0, 0, 0.3);
  position: sticky;
  top: 0;
  z-index: 100;
}

.header-left h1 {
  margin: 0;
  font-size: 20px;
  font-weight: 600;
  color: #e0e0e0;
}

.header-right {
  display: flex;
  align-items: center;
}

.profile-info {
  display: flex;
  align-items: center;
  gap: 12px;
}

.avatar {
  width: 40px;
  height: 40px;
  border-radius: 50%;
  overflow: hidden;
  border: 2px solid rgba(255, 255, 255, 0.3);
}

.avatar img {
  width: 100%;
  height: 100%;
  object-fit: cover;
}

.name-role h2 {
  margin: 0;
  font-size: 16px;
  color: #e0e0e0;
}

.name-role p {
  margin: 0;
  font-size: 12px;
  color: rgba(255, 255, 255, 0.6);
}

/* 主内容区域样式 */
.main-content {
  display: flex;
  flex: 1;
  height: calc(100vh - 60px);
}

/* 内容区域样式 */
.content-area {
  flex: 1;
  padding: 20px;
  overflow-y: auto;
  background-color: #121212;
}

/* 实时视频监控页面特有样式 */
.monitor-page {
  width: 100%;
  max-width: 1400px;
  margin: 0 auto;
  padding: 20px;
  color: #fff;
  background-color: #1a1a1a;
  border-radius: 8px;
}

.monitor-page h1 {
  text-align: center;
  margin-bottom: 2rem;
  color: #e0e0e0;
}
.monitor-container {
  display: flex;
  gap: 2rem;
  flex-wrap: wrap;
}
.video-container, .control-panel {
  flex: 1;
  min-width: 300px;
  border-radius: 8px;
  padding: 1.5rem;
  background-color: #2d2d2d;
}
.video-container h2, .control-panel h2 {
  margin-top: 0;
  margin-bottom: 1.5rem;
  border-bottom: 1px solid #444;
  padding-bottom: 0.5rem;
  color: #e0e0e0;
}
.video-wrapper {
  width: 100%;
  height: 480px;
  background-color: #000;
  border: 1px solid #444;
  border-radius: 4px;
  overflow: hidden;
  display: flex;
  align-items: center;
  justify-content: center;
  position: relative;
}

.webcam-feed {
  width: 100%;
  height: 100%;
  object-fit: contain;
  display: block;
}

.video-wrapper img, .video-wrapper video {
  max-width: 100%;
  max-height: 100%;
  object-fit: contain;
}
.video-placeholder, .loading-state {
  display: flex;
  flex-direction: column;
  justify-content: center;
  align-items: center;
  height: 100%;
  color: #888;
}

.loading-spinner {
  border: 4px solid #f3f3f3;
  border-top: 4px solid #3498db;
  border-radius: 50%;
  width: 40px;
  height: 40px;
  animation: spin 1s linear infinite;
  margin-top: 1rem;
}

@keyframes spin {
  0% { transform: rotate(0deg); }
  100% { transform: rotate(360deg); }
}

.control-section {
  margin-bottom: 2rem;
}
.control-section h3 {
  margin-bottom: 1rem;
  color: #ccc;
}
/* 控制面板按钮组样式 */
.control-panel .button-group {
  display: flex;
  gap: 1rem;
  margin-bottom: 1rem;
}
.control-panel .button-group button, .apply-button {
  padding: 0.5rem 1rem;
  border: none;
  border-radius: 4px;
  background-color: #4CAF50;
  color: white;
  cursor: pointer;
  transition: background-color 0.3s;
}
.control-panel .button-group button:hover, .apply-button:hover {
  background-color: #45a049;
}
.control-panel .button-group button.active {
  background-color: #007BFF;
}

.control-panel .button-group button:disabled {
  background-color: #555;
  cursor: not-allowed;
}

/* 关闭摄像头按钮样式 */
.disconnect-button {
  background-color: #f44336 !important;
}
.disconnect-button:hover {
  background-color: #d32f2f !important;
}

.edit-instructions {
  font-size: 0.9rem;
  color: #aaa;
  margin-top: 1rem;
  background-color: #2a2a2e;
  padding: 0.8rem;
  border-radius: 4px;
  border-left: 3px solid #007BFF;
}

.setting-row {
  display: flex;
  align-items: center;
  gap: 1rem;
  margin-bottom: 0.5rem;
  padding: 0.5rem 0;
}

.setting-row label {
  flex-basis: 120px;
  color: #ddd;
}

.setting-row input[type="range"] {
  flex-grow: 1;
  accent-color: #4CAF50;
}

.setting-row span {
  min-width: 40px;
  text-align: center;
  color: #ddd;
  background-color: #3a3a3a;
  padding: 0.2rem 0.5rem;
  border-radius: 3px;
}

.alerts-container {
  height: 150px;
  overflow-y: auto;
  border: 1px solid #444;
  padding: 0.5rem;
  border-radius: 4px;
  background-color: #2a2a2e;
}

.alerts-container.has-alerts {
  border-color: #f44336;
}

.alert-list {
  display: flex;
  flex-direction: column;
  gap: 0.5rem;
}

.alert-item {
  background-color: #533;
  padding: 0.5rem;
  border-radius: 4px;
  color: #ffcccc;
  border-left: 3px solid #f44336;
  animation: fadeIn 0.3s ease-in-out;
}

@keyframes fadeIn {
  from { opacity: 0; transform: translateX(-10px); }
  to { opacity: 1; transform: translateX(0); }
}

.user-list-container {
  max-height: 200px;
  overflow-y: auto;
  border: 1px solid #444;
  padding: 0.5rem;
  border-radius: 4px;
  background-color: #2a2a2e;
}

.user-list-container ul {
  list-style: none;
  padding: 0;
  margin: 0;
}

.user-list-container li {
  display: flex;
  justify-content: space-between;
  align-items: center;
  padding: 0.5rem;
  border-bottom: 1px solid #333;
  transition: background-color 0.2s;
}

.user-list-container li:hover {
  background-color: #3a3a3a;
}

.user-list-container li:last-child {
  border-bottom: none;
}

.delete-button {
  padding: 0.2rem 0.5rem;
  background-color: #f44336;
  color: white;
  border: none;
  border-radius: 3px;
  cursor: pointer;
  transition: background-color 0.2s;
}

.delete-button:hover {
  background-color: #d32f2d;
}

/* 响应式适配 */
@media (max-width: 768px) {
  .header-left h1 {
    font-size: 16px;
  }
  
  .monitor-container {
    flex-direction: column;
  }
  
  .video-wrapper {
    height: 320px;
  }
  
  .setting-row {
    flex-wrap: wrap;
  }
  
  .setting-row label {
    flex-basis: 100%;
    margin-bottom: 0.5rem;
  }
}

/* 新增：注册模态框样式 */
.registration-modal-overlay {
  position: fixed;
  top: 0;
  left: 0;
  width: 100%;
  height: 100%;
  background-color: rgba(0, 0, 0, 0.7);
  display: flex;
  justify-content: center;
  align-items: center;
  z-index: 1000;
}

.registration-modal-content {
  background-color: #2c2c2c;
  padding: 30px;
  border-radius: 10px;
  border: 1px solid #444;
  color: #fff;
  width: 800px;
  max-width: 90%;
  text-align: center;
}

.registration-modal-content h2 {
  margin-top: 0;
  margin-bottom: 20px;
  font-size: 1.8em;
  color: #4CAF50; /* 主题绿色 */
}

.registration-video-container {
  width: 100%;
  margin-bottom: 20px;
  background-color: #000;
  border-radius: 5px;
  overflow: hidden;
}

.registration-video {
  width: 100%;
  height: auto;
  display: block;
}

.registration-status {
  margin-bottom: 20px;
  font-size: 1.1em;
  background-color: #333;
  padding: 10px;
  border-radius: 5px;
}

.registration-controls {
  display: flex;
  justify-content: center;
  gap: 20px;
}

.registration-controls button {
  padding: 12px 25px;
  border: none;
  border-radius: 5px;
  cursor: pointer;
  font-size: 1.1em;
  transition: background-color 0.3s ease;
}

.capture-button {
  background-color: #007bff;
  color: white;
}
.capture-button:hover {
  background-color: #0056b3;
}

.finish-button {
  background-color: #4CAF50;
  color: white;
}
.finish-button:hover {
  background-color: #45a049;
}

/* 新增：RTMP模态框样式 */
.rtmp-modal-overlay {
  position: fixed;
  top: 0;
  left: 0;
  width: 100%;
  height: 100%;
  background-color: rgba(0, 0, 0, 0.7);
  display: flex;
  justify-content: center;
  align-items: center;
  z-index: 1000;
}

.rtmp-modal-content {
  background-color: #2c2c2c;
  padding: 30px;
  border-radius: 10px;
  border: 1px solid #444;
  color: #fff;
  width: 600px;
  max-width: 90%;
}

.rtmp-modal-content h2 {
  margin-top: 0;
  margin-bottom: 20px;
  font-size: 1.8em;
  color: #FF9800;
  text-align: center;
}

.rtmp-form {
  margin-bottom: 20px;
}

.form-group {
  margin-bottom: 15px;
}

.form-group label {
  display: block;
  margin-bottom: 5px;
  color: #ddd;
  font-weight: bold;
}

.rtmp-input {
  width: 100%;
  padding: 10px;
  border: 1px solid #555;
  border-radius: 5px;
  background-color: #333;
  color: #fff;
  font-size: 14px;
}

.rtmp-input:focus {
  outline: none;
  border-color: #FF9800;
}

.detection-modes {
  display: flex;
  flex-wrap: wrap;
  gap: 15px;
}

.checkbox-label {
  display: flex;
  align-items: center;
  gap: 5px;
  color: #ddd;
  cursor: pointer;
}

.checkbox-label input[type="checkbox"] {
  accent-color: #FF9800;
}

.rtmp-controls {
  display: flex;
  justify-content: center;
  gap: 20px;
  margin-bottom: 15px;
}

.connect-button {
  background-color: #4CAF50;
  color: white;
  padding: 12px 25px;
  border: none;
  border-radius: 5px;
  cursor: pointer;
  font-size: 1.1em;
  transition: background-color 0.3s ease;
}

.connect-button:hover:not(:disabled) {
  background-color: #45a049;
}

.connect-button:disabled {
  background-color: #555;
  cursor: not-allowed;
}

.cancel-button {
  background-color: #f44336;
  color: white;
  padding: 12px 25px;
  border: none;
  border-radius: 5px;
  cursor: pointer;
  font-size: 1.1em;
  transition: background-color 0.3s ease;
}

.cancel-button:hover {
  background-color: #d32f2f;
}

.rtmp-status {
  text-align: center;
  padding: 10px;
  background-color: #333;
  border-radius: 5px;
  color: #ddd;
}

/* RTMP流连接按钮样式 */
.rtmp-button {
  background-color: #FF9800 !important;
}
.rtmp-button:hover {
  background-color: #F57C00 !important;
}

/* 活动流列表样式 */
.stream-list {
  max-height: 300px;
  overflow-y: auto;
  border: 1px solid #444;
  border-radius: 5px;
  background-color: #2a2a2e;
}

.stream-item {
  display: flex;
  justify-content: space-between;
  align-items: center;
  padding: 15px;
  border-bottom: 1px solid #333;
  transition: background-color 0.2s;
}

.stream-item:hover {
  background-color: #3a3a3a;
}

.stream-item:last-child {
  border-bottom: none;
}

.stream-info h4 {
  margin: 0 0 5px 0;
  color: #e0e0e0;
}

.stream-info p {
  margin: 0 0 5px 0;
  color: #aaa;
  font-size: 0.9em;
  word-break: break-all;
}

.stream-status {
  padding: 3px 8px;
  border-radius: 3px;
  font-size: 0.8em;
  font-weight: bold;
}

.stream-status.active {
  background-color: #4CAF50;
  color: white;
}

.stream-status.inactive {
  background-color: #757575;
  color: white;
}

.stream-status.error {
  background-color: #f44336;
  color: white;
}

.stream-controls {
  display: flex;
  gap: 8px;
}

.select-button, .stop-button {
  padding: 6px 12px;
  border: none;
  border-radius: 3px;
  cursor: pointer;
  font-size: 0.9em;
  transition: background-color 0.2s;
}

.select-button {
  background-color: #2196F3;
  color: white;
}

.select-button:hover {
  background-color: #1976D2;
}

.select-button.active {
  background-color: #FF9800;
}

.stop-button {
  background-color: #FF5722;
  color: white;
}

.stop-button:hover {
  background-color: #E64A19;
}

.stream-controls .delete-button {
  background-color: #dc3545;
  color: white;
}

.stream-controls .delete-button:hover {
  background-color: #c82333;
}
</style><|MERGE_RESOLUTION|>--- conflicted
+++ resolved
@@ -98,7 +98,7 @@
             <div class="video-container">
               <h2>监控视图</h2>
               <div class="video-wrapper">
-<<<<<<< HEAD
+
                 <!-- Case 1: Webcam is active -->
                 <img v-if="activeSource === 'webcam'" :src="videoSource" alt="摄像头实时画面" class="webcam-feed" />
                 
@@ -106,16 +106,16 @@
                 <img v-else-if="activeSource === 'rtmp'" :src="videoSource" alt="RTMP流画面" class="webcam-feed" />
                 
                 <!-- Case 3: An upload is active, so we check its type -->
-=======
+
                 <template v-if="activeSource === 'webcam'">
                   <img ref="webcamImg" alt="摄像头实时画面" class="webcam-feed" />
                 </template>
->>>>>>> 92bf4d76
+
                 <template v-else-if="activeSource === 'upload'">
                   <img v-if="isImageUrl(videoSource)" :src="videoSource" alt="上传的图像" />
                   <video v-else-if="isVideoUrl(videoSource)" :src="videoSource" controls autoplay></video>
                 </template>
-<<<<<<< HEAD
+
 
           <!-- Case 4: Loading -->
           <div v-else-if="activeSource === 'loading'" class="loading-state">
@@ -134,7 +134,7 @@
         <h2>控制面板</h2>
         
         <!-- 视频源选择 -->
-=======
+
                 <div v-else-if="activeSource === 'loading'" class="loading-state">
                   <p>正在处理文件，请稍候...</p>
                   <div class="loading-spinner"></div>
@@ -149,18 +149,17 @@
               <h2>控制面板</h2>
               
               <!-- 视频源选择 -->
->>>>>>> 92bf4d76
+
               <div class="control-section">
                 <h3>视频源</h3>
                 <div class="button-group">
                   <button @click="connectWebcam" :class="{ active: activeSource === 'webcam' }">开启摄像头</button>
                   <button @click="disconnectWebcam" v-if="activeSource === 'webcam'" class="disconnect-button">关闭摄像头</button>
                   <button @click="uploadVideoFile" :disabled="activeSource === 'webcam'">上传视频</button>
-<<<<<<< HEAD
+
                   <!-- 新增RTMP流连接按钮 -->
                   <button @click="showRtmpModal" :disabled="activeSource === 'webcam'" class="rtmp-button">RTMP流连接</button>
-=======
->>>>>>> 92bf4d76
+
                 </div>
                 <!-- The hidden file input is no longer needed here -->
               </div>
