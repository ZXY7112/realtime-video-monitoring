--- conflicted
+++ resolved
@@ -100,49 +100,7 @@
               <h2>监控视图</h2>
               <div class="video-wrapper">
 
-<<<<<<< HEAD
-                <!-- V3: 统一的图像显示，使用 ref 来引用 -->
-                <img 
-                  v-if="activeSource === 'webcam' || activeSource === 'rtmp' || (activeSource === 'upload' && isImageUrl(videoSource))"
-                  ref="displayImage"
-                  :src="videoSource" 
-                  alt="实时或上传画面" 
-                  class="webcam-feed"
-                  @load="onImageLoad"
-                />
-
-                <!-- 上传的视频 -->
-                <video 
-                  v-else-if="activeSource === 'upload' && isVideoUrl(videoSource)" 
-                  :src="videoSource" 
-                  controls 
-                  autoplay
-                ></video>
-
-                <!-- 加载状态 -->
-          <div v-else-if="activeSource === 'loading'" class="loading-state">
-            <p>正在处理文件，请稍候...</p>
-            <div class="loading-spinner"></div>
-          </div>
-          
-                <!-- 默认占位符 -->
-          <div v-else class="video-placeholder">
-            <p>加载中或未连接视频源</p>
-          </div>
-  
-                <!-- V3: 用于危险区域交互的Canvas，仅在编辑模式下显示 -->
-                <canvas
-                  v-if="editMode"
-                  ref="interactionCanvas"
-                  class="interaction-canvas"
-                  @mousedown="handleMouseDown"
-                  @mousemove="handleMouseMove"
-                  @mouseup="handleMouseUp"
-                  @mouseleave="handleMouseLeave"
-                  @dblclick="handleDoubleClick"
-                  @contextmenu.prevent="handleRightClick"
-                ></canvas>
-=======
+
                 <!-- Case 1: Webcam is active -->
                 <img v-if="activeSource === 'webcam'" ref="webcamImg" alt="摄像头实时画面" class="webcam-feed" />
                 
@@ -170,7 +128,7 @@
                 <div v-else class="video-placeholder">
                   <p>加载中或未连接视频源</p>
                 </div>
->>>>>>> 1937b556
+
         </div>
       </div>
       
@@ -324,6 +282,9 @@
 // 当前路径状态
 const currentPath = ref('')
 
+// 当前路径状态
+const currentPath = ref('')
+
 // API端点设置
 const SERVER_ROOT_URL = '' // 使用相对路径
 const API_BASE_URL = '/api'
@@ -1201,101 +1162,7 @@
   }
 }
 
-<<<<<<< HEAD
-// --- V3: Canvas 交互事件处理 ---
-
-// 获取鼠标在Canvas上的坐标（处理缩放）
-const getMouseCoords = (event) => {
-  const canvas = interactionCanvas.value;
-  if (!canvas) return null;
-
-  const rect = canvas.getBoundingClientRect();
-  const scaleX = canvas.width / rect.width;
-  const scaleY = canvas.height / rect.height;
-
-  const x = (event.clientX - rect.left) * scaleX;
-  const y = (event.clientY - rect.top) * scaleY;
-
-  return { x, y };
-};
-
-// 鼠标按下
-const handleMouseDown = (event) => {
-  if (!editMode.value) return;
-  const coords = getMouseCoords(event);
-  if (!coords) return;
-
-  for (let i = 0; i < dangerZone.value.length; i++) {
-    const point = dangerZone.value[i];
-    const distance = Math.sqrt(Math.pow(coords.x - point[0], 2) + Math.pow(coords.y - point[1], 2));
-    if (distance < 10) {
-      isDragging.value = true;
-      draggingIndex.value = i;
-      return;
-    }
-  }
-};
-
-// 鼠标移动
-const handleMouseMove = (event) => {
-  if (!isDragging.value || draggingIndex.value === -1) return;
-  let coords = getMouseCoords(event);
-  if (!coords) return;
-  
-  const canvas = interactionCanvas.value;
-  coords.x = Math.max(0, Math.min(coords.x, canvas.width));
-  coords.y = Math.max(0, Math.min(coords.y, canvas.height));
-  
-  dangerZone.value[draggingIndex.value] = [coords.x, coords.y];
-  drawCanvas();
-};
-
-// 鼠标松开
-const handleMouseUp = () => {
-  isDragging.value = false;
-  draggingIndex.value = -1;
-};
-
-// 鼠标移出Canvas
-const handleMouseLeave = () => {
-  if (isDragging.value) {
-    isDragging.value = false;
-    draggingIndex.value = -1;
-  }
-};
-
-// 双击添加点
-const handleDoubleClick = (event) => {
-  if (!editMode.value) return;
-  let coords = getMouseCoords(event);
-  if (!coords) return;
-  
-  const canvas = interactionCanvas.value;
-  coords.x = Math.max(0, Math.min(coords.x, canvas.width));
-  coords.y = Math.max(0, Math.min(coords.y, canvas.height));
-
-  dangerZone.value.push([coords.x, coords.y]);
-  drawCanvas();
-};
-
-// 右键删除点
-const handleRightClick = (event) => {
-  if (!editMode.value) return;
-  const coords = getMouseCoords(event);
-  if (!coords) return;
-  
-  for (let i = dangerZone.value.length - 1; i >= 0; i--) {
-    const point = dangerZone.value[i];
-    const distance = Math.sqrt(Math.pow(coords.x - point[0], 2) + Math.pow(coords.y - point[1], 2));
-    if (distance < 10) {
-      dangerZone.value.splice(i, 1);
-      drawCanvas();
-      return;
-    }
-  }
-};
-
-=======
+
 // 绘制视频帧到Canvas
 const drawVideoFrame = (frameData) => {
   try {
@@ -1426,7 +1293,7 @@
     console.error('绘制检测结果错误:', error)
   }
 }
->>>>>>> 1937b556
+
 
 // 生命周期钩子
 onMounted(() => {
