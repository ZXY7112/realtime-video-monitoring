--- conflicted
+++ resolved
@@ -13,7 +13,6 @@
     JWT_SECRET_KEY = os.environ.get('JWT_SECRET_KEY') or 'dev-jwt-key-change-in-production'
     SQLALCHEMY_TRACK_MODIFICATIONS = False
     
-<<<<<<< HEAD
     # 从环境变量获取数据库配置
     MYSQL_USER = os.environ.get('MYSQL_USER', 'root')
     MYSQL_PASSWORD = os.environ.get('MYSQL_PASSWORD', '123456')
@@ -117,7 +116,6 @@
     'testing': TestingConfig,
     'default': DevelopmentConfig
 }
-=======
     JWT_SECRET_KEY = os.environ.get('JWT_SECRET_KEY') or 'jwt-secret-key-very-secure'
 
     # MySQL 数据库配置
@@ -130,5 +128,4 @@
 
     # SQLAlchemy 配置 - 使用 MySQL
     SQLALCHEMY_DATABASE_URI = f"mysql+pymysql://{MYSQL_USER}:{MYSQL_PASSWORD}@{MYSQL_HOST}:{MYSQL_PORT}/{MYSQL_DB}?charset={MYSQL_CHARSET}"
-    SQLALCHEMY_TRACK_MODIFICATIONS = False
->>>>>>> ef4cebcb
+    SQLALCHEMY_TRACK_MODIFICATIONS = False