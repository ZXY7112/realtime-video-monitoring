--- conflicted
+++ resolved
@@ -77,11 +77,6 @@
         "http://127.0.0.1:5173"
     ]
 
-<<<<<<< HEAD
-    MYSQL_USER = 'root'
-
-    MYSQL_PASSWORD = '123456'
-=======
 class CloudConfig(Config):
     """云服务器专用配置"""
     DEBUG = False
@@ -105,7 +100,6 @@
         "http://120.46.199.152",
         "https://120.46.199.152"
     ]
->>>>>>> 1937b556
 
 class TestingConfig(Config):
     """测试环境配置"""
